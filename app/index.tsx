--- conflicted
+++ resolved
@@ -18,15 +18,9 @@
 import { useTheme } from "../contexts/ThemeContext";
 import { performanceMonitor } from "../utils/PerformanceMonitor";
 
-<<<<<<< HEAD
 // Import shared database manager
 import { Database } from "../utils/DatabaseManager";
-=======
-// For Expo SDK 49+, use SQLite.openDatabaseSync
-// For older versions, use SQLite.openDatabase
-const db = SQLite.openDatabaseSync("spending.db");
-console.log("Hello world! THIS MESSAGE IS BEING PRINTED!");
->>>>>>> 7fbabd83
+
 const ALLOWED_APPS = [
     "com.discoverfinancial.mobile",
     "com.mfoundry.mb.android.mb_731",
@@ -41,7 +35,6 @@
 }: {
     notification: any;
 }) => {
-<<<<<<< HEAD
     try {
         if (notification) {
             let notificationObj;
@@ -84,38 +77,7 @@
         }
     } catch (error) {
         console.log("Error in headless notification listener:", error);
-=======
-    if (notification) {
-        let notificationObj;
-        try {
-            notificationObj =
-                typeof notification === "string"
-                    ? JSON.parse(notification)
-                    : notification;
-        } catch (e) {
-            console.log("Failed to parse notification:", notification);
-            return;
-        }
-        console.log(
-            "Notification text:",
-            notificationObj.text,
-            notificationObj.app
-        );
-
-        // Test parseNotification
-        const parsedAmount = parseNotification(notificationObj.text);
-        if (
-            parsedAmount !== null &&
-            ALLOWED_APPS.includes(notificationObj.app)
-        ) {
-            console.log("Parsed amount from notification:", parsedAmount);
-            await Database.addSpending(
-                parsedAmount,
-                notificationObj.text,
-                new Date().toISOString()
-            );
-        }
->>>>>>> 7fbabd83
+    
     }
 };
 
